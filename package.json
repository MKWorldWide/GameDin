--- conflicted
+++ resolved
@@ -8,31 +8,23 @@
     "build": "vite build",
     "lint": "eslint . --ext js,jsx --report-unused-disable-directives --max-warnings 0",
     "preview": "vite preview",
-    "server": "json-server --watch db.json --port 3001"
+    "server": "json-server --watch db.json --port 3001",
+    "start": "react-scripts start",
+    "test": "react-scripts test",
+    "eject": "react-scripts eject",
+    "type-check": "tsc --noEmit",
+    "lint:fix": "ts-node scripts/eslint-fix.ts",
+    "test:types": "jest --testMatch='**/*.type.test.ts'",
+    "type-coverage": "type-coverage --detail --strict",
+    "validate": "npm-run-all type-check lint test:types type-coverage"
   },
   "dependencies": {
-<<<<<<< HEAD
     "react": "^18.2.0",
     "react-dom": "^18.2.0",
     "react-router-dom": "^6.22.0",
     "zustand": "^4.5.0",
     "axios": "^1.6.7",
-    "daisyui": "^4.6.1"
-  },
-  "devDependencies": {
-    "@types/react": "^18.2.43",
-    "@types/react-dom": "^18.2.17",
-    "@vitejs/plugin-react": "^4.2.1",
-    "autoprefixer": "^10.4.17",
-    "eslint": "^8.55.0",
-    "eslint-plugin-react": "^7.33.2",
-    "eslint-plugin-react-hooks": "^4.6.0",
-    "eslint-plugin-react-refresh": "^0.4.5",
-    "json-server": "^1.0.0-alpha.23",
-    "postcss": "^8.4.33",
-    "tailwindcss": "^3.4.1",
-    "vite": "^5.0.8"
-=======
+    "daisyui": "^4.6.1",
     "@capacitor/android": "^7.0.1",
     "@capacitor/cli": "^7.0.1",
     "@capacitor/core": "^7.0.1",
@@ -45,26 +37,27 @@
     "@types/react": "^18.3.18",
     "@types/react-dom": "^18.3.5",
     "@types/react-router-dom": "^5.3.3",
-    "axios": "^1.3.6",
     "date-fns": "^2.30.0",
-    "react": "^18.2.0",
-    "react-dom": "^18.2.0",
     "react-intersection-observer": "^9.15.1",
-    "react-router-dom": "^6.28.2",
     "react-scripts": "5.0.1",
     "typescript": "^4.9.5"
   },
-  "scripts": {
-    "start": "react-scripts start",
-    "build": "react-scripts build",
-    "test": "react-scripts test",
-    "eject": "react-scripts eject",
-    "type-check": "tsc --noEmit",
-    "lint": "eslint 'src/**/*.{ts,tsx}'",
-    "lint:fix": "ts-node scripts/eslint-fix.ts",
-    "test:types": "jest --testMatch='**/*.type.test.ts'",
-    "type-coverage": "type-coverage --detail --strict",
-    "validate": "npm-run-all type-check lint test:types type-coverage"
+  "devDependencies": {
+    "@vitejs/plugin-react": "^4.2.1",
+    "autoprefixer": "^10.4.17",
+    "eslint": "^8.55.0",
+    "eslint-plugin-react": "^7.33.2",
+    "eslint-plugin-react-hooks": "^4.6.0",
+    "eslint-plugin-react-refresh": "^0.4.5",
+    "json-server": "^1.0.0-alpha.23",
+    "postcss": "^8.4.33",
+    "tailwindcss": "^3.4.1",
+    "vite": "^5.0.8",
+    "@typescript-eslint/eslint-plugin": "^5.62.0",
+    "@typescript-eslint/parser": "^5.62.0",
+    "ts-node": "^10.9.0",
+    "npm-run-all": "^4.1.5",
+    "type-coverage": "^2.27.0"
   },
   "eslintConfig": {
     "extends": [
@@ -83,17 +76,5 @@
       "last 1 firefox version",
       "last 1 safari version"
     ]
-  },
-  "devDependencies": {
-    "@typescript-eslint/eslint-plugin": "^5.62.0",
-    "@typescript-eslint/parser": "^5.62.0",
-    "eslint": "^8.0.0",
-    "eslint-plugin-react": "^7.33.2",
-    "eslint-plugin-react-hooks": "^4.6.0",
-    "type-coverage": "^2.27.0",
-    "typescript": "^5.0.0",
-    "ts-node": "^10.9.0",
-    "npm-run-all": "^4.1.5"
->>>>>>> 3ebc1b31
   }
 }